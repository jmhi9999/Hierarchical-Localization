import argparse
from pathlib import Path
from typing import Any, Dict, List, Optional

import numpy as np
import cv2
import pycolmap
from tqdm import tqdm

from . import logger
from .utils.database import COLMAPDatabase
from .utils.geometry import compute_epipolar_errors
from .utils.io import get_keypoints, get_matches
from .utils.parsers import parse_retrieval


class OutputCapture:
    def __init__(self, verbose: bool):
        self.verbose = verbose

    def __enter__(self):
        if not self.verbose:
            pycolmap.logging.alsologtostderr = False

    def __exit__(self, exc_type, *args):
        if not self.verbose:
            pycolmap.logging.alsologtostderr = True


def create_db_from_model(
    reconstruction: pycolmap.Reconstruction, database_path: Path
) -> Dict[str, int]:
    if database_path.exists():
        logger.warning("The database already exists, deleting it.")
        database_path.unlink()

    db = COLMAPDatabase.connect(database_path)
    db.create_tables()

    for i, camera in reconstruction.cameras.items():
        db.add_camera(
            camera.model.value,
            camera.width,
            camera.height,
            camera.params,
            camera_id=i,
            prior_focal_length=True,
        )

    for i, image in reconstruction.images.items():
        db.add_image(image.name, image.camera_id, image_id=i)

    db.commit()
    db.close()
    return {image.name: i for i, image in reconstruction.images.items()}


def import_features(
    image_ids: Dict[str, int], database_path: Path, features_path: Path
):
    logger.info("Importing features into the database...")
    db = COLMAPDatabase.connect(database_path)

    for image_name, image_id in tqdm(image_ids.items()):
        keypoints = get_keypoints(features_path, image_name)
        keypoints += 0.5  # COLMAP origin
        db.add_keypoints(image_id, keypoints)

    db.commit()
    db.close()


def import_matches(
    image_ids: Dict[str, int],
    database_path: Path,
    pairs_path: Path,
    matches_path: Path,
    min_match_score: Optional[float] = None,
    skip_geometric_verification: bool = False,
):
    logger.info("Importing matches into the database...")

    with open(str(pairs_path), "r") as f:
        pairs = [p.split() for p in f.readlines()]

    db = COLMAPDatabase.connect(database_path)

    matched = set()
    for name0, name1 in tqdm(pairs):
        id0, id1 = image_ids[name0], image_ids[name1]
        if len({(id0, id1), (id1, id0)} & matched) > 0:
            continue
        matches, scores = get_matches(matches_path, name0, name1)
        if min_match_score:
            matches = matches[scores > min_match_score]
        db.add_matches(id0, id1, matches)
        matched |= {(id0, id1), (id1, id0)}

        if skip_geometric_verification:
            db.add_two_view_geometry(id0, id1, matches)

    db.commit()
    db.close()


def estimation_and_geometric_verification(
<<<<<<< HEAD
    database_path: Path, pairs_path: Path, verbose: bool = False, confidence: float = 0.99):
    logger.info("Performing geometric verification of the matches...")
    with OutputCapture(verbose):
        pycolmap.verify_matches(
            database_path,
            pairs_path,
            options=dict(
                ransac=dict(max_num_trials=20000, min_inlier_ratio=0.1, confidence=confidence)
            ),
        )
=======
    database_path: Path, pairs_path: Path, verbose: bool = False
):
    logger.info("Performing LoRANSAC geometric verification of the matches...")
    loransac_estimation_and_geometric_verification(database_path, pairs_path, verbose)


def loransac_estimation_and_geometric_verification(
    database_path: Path, pairs_path: Path, verbose: bool = False
):
    """Enhanced geometric verification using true LoRANSAC with PyRANSAC"""
    from .utils.database import image_ids_to_pair_id, array_to_blob, blob_to_array
    
    try:
        from pyransac import LoRANSAC
        from pyransac.base import Model
        import numpy as np
        
        class FundamentalMatrixModel(Model):
            """Fundamental Matrix model for LoRANSAC"""
            def __init__(self):
                super().__init__()
                
            def fit(self, data):
                """Fit fundamental matrix using 8-point algorithm"""
                if len(data) < 8:
                    return None
                    
                pts0, pts1 = data[:, :2], data[:, 2:]
                
                # Normalize points
                pts0_norm = cv2.undistortPoints(pts0.reshape(-1, 1, 2), np.eye(3), None).reshape(-1, 2)
                pts1_norm = cv2.undistortPoints(pts1.reshape(-1, 1, 2), np.eye(3), None).reshape(-1, 2)
                
                # 8-point algorithm
                A = np.zeros((len(pts0_norm), 9))
                for i in range(len(pts0_norm)):
                    x0, y0 = pts0_norm[i]
                    x1, y1 = pts1_norm[i]
                    A[i] = [x0*x1, x0*y1, x0, y0*x1, y0*y1, y0, x1, y1, 1]
                
                # Solve using SVD
                _, _, Vt = np.linalg.svd(A)
                F = Vt[-1].reshape(3, 3)
                
                # Enforce rank-2 constraint
                U, S, Vt = np.linalg.svd(F)
                S[2] = 0
                F = U @ np.diag(S) @ Vt
                
                return F
                
            def residuals(self, data, model):
                """Compute Sampson distance residuals"""
                if model is None:
                    return np.inf * np.ones(len(data))
                    
                pts0, pts1 = data[:, :2], data[:, 2:]
                
                # Convert to homogeneous coordinates
                pts0_h = np.column_stack([pts0, np.ones(len(pts0))])
                pts1_h = np.column_stack([pts1, np.ones(len(pts1))])
                
                # Compute Sampson distance
                Fx = model @ pts0_h.T
                Ftx = model.T @ pts1_h.T
                
                # Numerator: (x'^T F x)^2
                numerator = (pts1_h * (model @ pts0_h.T).T).sum(axis=1) ** 2
                
                # Denominator: (Fx)_1^2 + (Fx)_2^2 + (F^T x')_1^2 + (F^T x')_2^2
                denominator = Fx[0]**2 + Fx[1]**2 + Ftx[0]**2 + Ftx[1]**2
                
                # Avoid division by zero
                denominator = np.where(denominator < 1e-10, 1e-10, denominator)
                
                return numerator / denominator
                
        class EssentialMatrixModel(Model):
            """Essential Matrix model for LoRANSAC"""
            def __init__(self, K1, K2):
                super().__init__()
                self.K1 = K1
                self.K2 = K2
                
            def fit(self, data):
                """Fit essential matrix using 5-point algorithm"""
                if len(data) < 5:
                    return None
                    
                pts0, pts1 = data[:, :2], data[:, 2:]
                
                # Normalize points using camera intrinsics
                pts0_norm = cv2.undistortPoints(pts0.reshape(-1, 1, 2), self.K1, None).reshape(-1, 2)
                pts1_norm = cv2.undistortPoints(pts1.reshape(-1, 1, 2), self.K2, None).reshape(-1, 2)
                
                # Use OpenCV's 5-point algorithm
                E, mask = cv2.findEssentialMat(
                    pts0_norm, pts1_norm, 
                    focal=1.0, pp=(0., 0.),
                    method=cv2.RANSAC, prob=0.999, threshold=1.0
                )
                
                return E
                
            def residuals(self, data, model):
                """Compute epipolar constraint residuals"""
                if model is None:
                    return np.inf * np.ones(len(data))
                    
                pts0, pts1 = data[:, :2], data[:, 2:]
                
                # Normalize points
                pts0_norm = cv2.undistortPoints(pts0.reshape(-1, 1, 2), self.K1, None).reshape(-1, 2)
                pts1_norm = cv2.undistortPoints(pts1.reshape(-1, 1, 2), self.K2, None).reshape(-1, 2)
                
                # Convert to homogeneous coordinates
                pts0_h = np.column_stack([pts0_norm, np.ones(len(pts0_norm))])
                pts1_h = np.column_stack([pts1_norm, np.ones(len(pts1_norm))])
                
                # Compute epipolar constraint: x'^T E x = 0
                residuals = np.abs((pts1_h * (model @ pts0_h.T).T).sum(axis=1))
                
                return residuals
        
    except ImportError:
        logger.warning("PyRANSAC not available, falling back to standard RANSAC")
        # Fallback to standard RANSAC implementation
        return standard_ransac_verification(database_path, pairs_path, verbose)
    
    # LoRANSAC configuration
    loransac_config = {
        'threshold': 2.0,  # Inlier threshold in pixels
        'confidence': 0.999,  # Confidence level
        'max_iterations': 10000,  # Maximum iterations
        'min_inlier_ratio': 0.15,  # Minimum inlier ratio
        'min_inliers': 8  # Minimum number of inliers
    }
    
    with open(str(pairs_path), "r") as f:
        pairs = [p.split() for p in f.readlines()]
    
    db = COLMAPDatabase.connect(database_path)
    
    # Get camera information
    cameras = {}
    for row in db.execute("SELECT camera_id, model, width, height, params FROM cameras"):
        camera_id, model, width, height, params = row
        params = blob_to_array(params, np.float64)
        cameras[camera_id] = {
            'model': model,
            'width': width,
            'height': height,
            'params': params
        }
    
    # Process each image pair with LoRANSAC
    processed_pairs = set()
    successful_verifications = 0
    total_pairs = 0
    
    for name0, name1 in tqdm(pairs, desc="LoRANSAC verification"):
        # Get image IDs and camera info
        image_id0_result = db.execute("SELECT image_id, camera_id FROM images WHERE name=?", (name0,)).fetchone()
        image_id1_result = db.execute("SELECT image_id, camera_id FROM images WHERE name=?", (name1,)).fetchone()
        
        if image_id0_result is None or image_id1_result is None:
            continue
            
        image_id0, camera_id0 = image_id0_result
        image_id1, camera_id1 = image_id1_result
        
        # Skip if already processed
        pair_key = tuple(sorted([image_id0, image_id1]))
        if pair_key in processed_pairs:
            continue
        processed_pairs.add(pair_key)
        
        # Get pair_id for database queries
        pair_id = image_ids_to_pair_id(image_id0, image_id1)
        
        # Get keypoints and matches
        kps0_result = db.execute("SELECT data FROM keypoints WHERE image_id=?", (image_id0,)).fetchone()
        kps1_result = db.execute("SELECT data FROM keypoints WHERE image_id=?", (image_id1,)).fetchone()
        matches_result = db.execute("SELECT data FROM matches WHERE pair_id=?", (pair_id,)).fetchone()
        
        if kps0_result is None or kps1_result is None or matches_result is None:
            continue
        
        # Decode keypoints and matches
        kps0 = blob_to_array(kps0_result[0], np.float32).reshape(-1, 2)
        kps1 = blob_to_array(kps1_result[0], np.float32).reshape(-1, 2)
        matches = blob_to_array(matches_result[0], np.uint32).reshape(-1, 2)
        
        total_pairs += 1
        
        if len(matches) < 8:
            # Add empty geometry for pairs with insufficient matches
            db.add_two_view_geometry(
                image_id0, image_id1, 
                matches=np.array([]).reshape(0, 2),
                F=np.eye(3), E=np.eye(3), H=np.eye(3),
                qvec=np.array([1, 0, 0, 0]), tvec=np.zeros(3),
                config=0
            )
            continue
        
        # Extract matched keypoints
        pts0 = kps0[matches[:, 0]]
        pts1 = kps1[matches[:, 1]]
        
        # Prepare data for LoRANSAC
        data = np.column_stack([pts0, pts1])
        
        # Get camera parameters
        cam0 = cameras[camera_id0]
        cam1 = cameras[camera_id1]
        
        # Try essential matrix first if we have camera intrinsics
        if cam0['model'] == 0 and cam1['model'] == 0:  # Pinhole camera
            K0 = np.array([
                [cam0['params'][0], 0, cam0['params'][2]],
                [0, cam0['params'][1], cam0['params'][3]],
                [0, 0, 1]
            ])
            K1 = np.array([
                [cam1['params'][0], 0, cam1['params'][2]],
                [0, cam1['params'][1], cam1['params'][3]],
                [0, 0, 1]
            ])
            
            # Use LoRANSAC with essential matrix model
            try:
                model = EssentialMatrixModel(K0, K1)
                loransac = LoRANSAC(
                    model=model,
                    threshold=loransac_config['threshold'],
                    confidence=loransac_config['confidence'],
                    max_iterations=loransac_config['max_iterations']
                )
                
                E, inliers = loransac.fit(data)
                
                if E is not None and len(inliers) >= loransac_config['min_inliers']:
                    inlier_ratio = len(inliers) / len(matches)
                    
                    if inlier_ratio >= loransac_config['min_inlier_ratio']:
                        inlier_matches = matches[inliers]
                        inlier_pts0 = pts0[inliers]
                        inlier_pts1 = pts1[inliers]
                        
                        # Recover pose from essential matrix
                        _, R, t, _ = cv2.recoverPose(E, inlier_pts0, inlier_pts1, K0, K1)
                        
                        # Convert rotation matrix to quaternion
                        qvec = rotation_matrix_to_quaternion(R)
                        
                        # Compute fundamental matrix from essential matrix
                        F = np.linalg.inv(K1).T @ E @ np.linalg.inv(K0)
                        
                        # Store two-view geometry
                        db.add_two_view_geometry(
                            image_id0, image_id1,
                            matches=inlier_matches,
                            F=F, E=E, H=np.eye(3),
                            qvec=qvec, tvec=t.ravel(),
                            config=len(inlier_matches)
                        )
                        
                        successful_verifications += 1
                        
                        if verbose:
                            logger.info(f"LoRANSAC Essential: {name0}-{name1}: {len(inlier_matches)}/{len(matches)} inliers ({inlier_ratio:.2%})")
                    else:
                        # Try fundamental matrix as fallback
                        model = FundamentalMatrixModel()
                        loransac = LoRANSAC(
                            model=model,
                            threshold=loransac_config['threshold'],
                            confidence=loransac_config['confidence'],
                            max_iterations=loransac_config['max_iterations']
                        )
                        
                        F, inliers = loransac.fit(data)
                        
                        if F is not None and len(inliers) >= loransac_config['min_inliers']:
                            inlier_ratio = len(inliers) / len(matches)
                            
                            if inlier_ratio >= loransac_config['min_inlier_ratio']:
                                inlier_matches = matches[inliers]
                                
                                db.add_two_view_geometry(
                                    image_id0, image_id1,
                                    matches=inlier_matches,
                                    F=F, E=np.eye(3), H=np.eye(3),
                                    qvec=np.array([1, 0, 0, 0]), tvec=np.zeros(3),
                                    config=len(inlier_matches)
                                )
                                
                                successful_verifications += 1
                                
                                if verbose:
                                    logger.info(f"LoRANSAC Fundamental: {name0}-{name1}: {len(inlier_matches)}/{len(matches)} inliers ({inlier_ratio:.2%})")
                            else:
                                # Add empty geometry for low inlier ratio
                                db.add_two_view_geometry(
                                    image_id0, image_id1,
                                    matches=np.array([]).reshape(0, 2),
                                    F=np.eye(3), E=np.eye(3), H=np.eye(3),
                                    qvec=np.array([1, 0, 0, 0]), tvec=np.zeros(3),
                                    config=0
                                )
                        else:
                            # Add empty geometry for failed estimation
                            db.add_two_view_geometry(
                                image_id0, image_id1,
                                matches=np.array([]).reshape(0, 2),
                                F=np.eye(3), E=np.eye(3), H=np.eye(3),
                                qvec=np.array([1, 0, 0, 0]), tvec=np.zeros(3),
                                config=0
                            )
                else:
                    # Essential matrix failed, try fundamental matrix
                    model = FundamentalMatrixModel()
                    loransac = LoRANSAC(
                        model=model,
                        threshold=loransac_config['threshold'],
                        confidence=loransac_config['confidence'],
                        max_iterations=loransac_config['max_iterations']
                    )
                    
                    F, inliers = loransac.fit(data)
                    
                    if F is not None and len(inliers) >= loransac_config['min_inliers']:
                        inlier_ratio = len(inliers) / len(matches)
                        
                        if inlier_ratio >= loransac_config['min_inlier_ratio']:
                            inlier_matches = matches[inliers]
                            
                            db.add_two_view_geometry(
                                image_id0, image_id1,
                                matches=inlier_matches,
                                F=F, E=np.eye(3), H=np.eye(3),
                                qvec=np.array([1, 0, 0, 0]), tvec=np.zeros(3),
                                config=len(inlier_matches)
                            )
                            
                            successful_verifications += 1
                            
                            if verbose:
                                logger.info(f"LoRANSAC Fundamental: {name0}-{name1}: {len(inlier_matches)}/{len(matches)} inliers ({inlier_ratio:.2%})")
                        else:
                            # Add empty geometry for low inlier ratio
                            db.add_two_view_geometry(
                                image_id0, image_id1,
                                matches=np.array([]).reshape(0, 2),
                                F=np.eye(3), E=np.eye(3), H=np.eye(3),
                                qvec=np.array([1, 0, 0, 0]), tvec=np.zeros(3),
                                config=0
                            )
                    else:
                        # Add empty geometry for failed estimation
                        db.add_two_view_geometry(
                            image_id0, image_id1,
                            matches=np.array([]).reshape(0, 2),
                            F=np.eye(3), E=np.eye(3), H=np.eye(3),
                            qvec=np.array([1, 0, 0, 0]), tvec=np.zeros(3),
                            config=0
                        )
                        
            except Exception as e:
                if verbose:
                    logger.warning(f"LoRANSAC failed for {name0}-{name1}: {e}")
                # Add empty geometry for failed cases
                db.add_two_view_geometry(
                    image_id0, image_id1,
                    matches=np.array([]).reshape(0, 2),
                    F=np.eye(3), E=np.eye(3), H=np.eye(3),
                    qvec=np.array([1, 0, 0, 0]), tvec=np.zeros(3),
                    config=0
                )
        else:
            # Use fundamental matrix only for non-pinhole cameras
            model = FundamentalMatrixModel()
            loransac = LoRANSAC(
                model=model,
                threshold=loransac_config['threshold'],
                confidence=loransac_config['confidence'],
                max_iterations=loransac_config['max_iterations']
            )
            
            try:
                F, inliers = loransac.fit(data)
                
                if F is not None and len(inliers) >= loransac_config['min_inliers']:
                    inlier_ratio = len(inliers) / len(matches)
                    
                    if inlier_ratio >= loransac_config['min_inlier_ratio']:
                        inlier_matches = matches[inliers]
                        
                        db.add_two_view_geometry(
                            image_id0, image_id1,
                            matches=inlier_matches,
                            F=F, E=np.eye(3), H=np.eye(3),
                            qvec=np.array([1, 0, 0, 0]), tvec=np.zeros(3),
                            config=len(inlier_matches)
                        )
                        
                        successful_verifications += 1
                        
                        if verbose:
                            logger.info(f"LoRANSAC Fundamental: {name0}-{name1}: {len(inlier_matches)}/{len(matches)} inliers ({inlier_ratio:.2%})")
                    else:
                        # Add empty geometry for low inlier ratio
                        db.add_two_view_geometry(
                            image_id0, image_id1,
                            matches=np.array([]).reshape(0, 2),
                            F=np.eye(3), E=np.eye(3), H=np.eye(3),
                            qvec=np.array([1, 0, 0, 0]), tvec=np.zeros(3),
                            config=0
                        )
                else:
                    # Add empty geometry for failed estimation
                    db.add_two_view_geometry(
                        image_id0, image_id1,
                        matches=np.array([]).reshape(0, 2),
                        F=np.eye(3), E=np.eye(3), H=np.eye(3),
                        qvec=np.array([1, 0, 0, 0]), tvec=np.zeros(3),
                        config=0
                    )
                    
            except Exception as e:
                if verbose:
                    logger.warning(f"LoRANSAC failed for {name0}-{name1}: {e}")
                # Add empty geometry for failed cases
                db.add_two_view_geometry(
                    image_id0, image_id1,
                    matches=np.array([]).reshape(0, 2),
                    F=np.eye(3), E=np.eye(3), H=np.eye(3),
                    qvec=np.array([1, 0, 0, 0]), tvec=np.zeros(3),
                    config=0
                )
    
    db.commit()
    db.close()
    
    success_rate = successful_verifications / max(total_pairs, 1) * 100
    logger.info(f"LoRANSAC geometric verification completed: {successful_verifications}/{total_pairs} pairs verified successfully ({success_rate:.1f}%)")


def standard_ransac_verification(database_path: Path, pairs_path: Path, verbose: bool = False):
    """Fallback to standard RANSAC when PyRANSAC is not available"""
    from .utils.database import image_ids_to_pair_id, array_to_blob, blob_to_array
    
    # Standard RANSAC configuration
    ransac_config = {
        'threshold': 2.0,
        'confidence': 0.999,
        'max_num_trials': 10000,
        'min_inlier_ratio': 0.15,
        'min_inliers': 8
    }
    
    with open(str(pairs_path), "r") as f:
        pairs = [p.split() for p in f.readlines()]
    
    db = COLMAPDatabase.connect(database_path)
    
    # Get camera information
    cameras = {}
    for row in db.execute("SELECT camera_id, model, width, height, params FROM cameras"):
        camera_id, model, width, height, params = row
        params = blob_to_array(params, np.float64)
        cameras[camera_id] = {
            'model': model,
            'width': width,
            'height': height,
            'params': params
        }
    
    processed_pairs = set()
    successful_verifications = 0
    total_pairs = 0
    
    for name0, name1 in tqdm(pairs, desc="Standard RANSAC verification"):
        image_id0_result = db.execute("SELECT image_id, camera_id FROM images WHERE name=?", (name0,)).fetchone()
        image_id1_result = db.execute("SELECT image_id, camera_id FROM images WHERE name=?", (name1,)).fetchone()
        
        if image_id0_result is None or image_id1_result is None:
            continue
            
        image_id0, camera_id0 = image_id0_result
        image_id1, camera_id1 = image_id1_result
        
        pair_key = tuple(sorted([image_id0, image_id1]))
        if pair_key in processed_pairs:
            continue
        processed_pairs.add(pair_key)
        
        pair_id = image_ids_to_pair_id(image_id0, image_id1)
        
        kps0_result = db.execute("SELECT data FROM keypoints WHERE image_id=?", (image_id0,)).fetchone()
        kps1_result = db.execute("SELECT data FROM keypoints WHERE image_id=?", (image_id1,)).fetchone()
        matches_result = db.execute("SELECT data FROM matches WHERE pair_id=?", (pair_id,)).fetchone()
        
        if kps0_result is None or kps1_result is None or matches_result is None:
            continue
        
        kps0 = blob_to_array(kps0_result[0], np.float32).reshape(-1, 2)
        kps1 = blob_to_array(kps1_result[0], np.float32).reshape(-1, 2)
        matches = blob_to_array(matches_result[0], np.uint32).reshape(-1, 2)
        
        total_pairs += 1
        
        if len(matches) < 8:
            db.add_two_view_geometry(
                image_id0, image_id1, 
                matches=np.array([]).reshape(0, 2),
                F=np.eye(3), E=np.eye(3), H=np.eye(3),
                qvec=np.array([1, 0, 0, 0]), tvec=np.zeros(3),
                config=0
            )
            continue
        
        pts0 = kps0[matches[:, 0]]
        pts1 = kps1[matches[:, 1]]
        
        cam0 = cameras[camera_id0]
        cam1 = cameras[camera_id1]
        
        try:
            # Try essential matrix first
            if cam0['model'] == 0 and cam1['model'] == 0:
                K0 = np.array([
                    [cam0['params'][0], 0, cam0['params'][2]],
                    [0, cam0['params'][1], cam0['params'][3]],
                    [0, 0, 1]
                ])
                K1 = np.array([
                    [cam1['params'][0], 0, cam1['params'][2]],
                    [0, cam1['params'][1], cam1['params'][3]],
                    [0, 0, 1]
                ])
                
                E, mask = cv2.findEssentialMat(
                    pts0, pts1, K0, K1,
                    method=cv2.RANSAC,
                    prob=ransac_config['confidence'],
                    threshold=ransac_config['threshold'],
                    maxIters=ransac_config['max_num_trials']
                )
                
                if E is not None and mask is not None:
                    inlier_mask = mask.ravel() == 1
                    inlier_ratio = np.sum(inlier_mask) / len(matches)
                    
                    if (inlier_ratio >= ransac_config['min_inlier_ratio'] and 
                        np.sum(inlier_mask) >= ransac_config['min_inliers']):
                        
                        inlier_matches = matches[inlier_mask]
                        inlier_pts0 = pts0[inlier_mask]
                        inlier_pts1 = pts1[inlier_mask]
                        
                        _, R, t, _ = cv2.recoverPose(E, inlier_pts0, inlier_pts1, K0, K1)
                        qvec = rotation_matrix_to_quaternion(R)
                        F = np.linalg.inv(K1).T @ E @ np.linalg.inv(K0)
                        
                        db.add_two_view_geometry(
                            image_id0, image_id1,
                            matches=inlier_matches,
                            F=F, E=E, H=np.eye(3),
                            qvec=qvec, tvec=t.ravel(),
                            config=len(inlier_matches)
                        )
                        
                        successful_verifications += 1
                        
                        if verbose:
                            logger.info(f"RANSAC Essential: {name0}-{name1}: {len(inlier_matches)}/{len(matches)} inliers ({inlier_ratio:.2%})")
                    else:
                        # Try fundamental matrix as fallback
                        F, mask = cv2.findFundamentalMat(
                            pts0, pts1,
                            method=cv2.RANSAC,
                            ransacReprojThreshold=ransac_config['threshold'],
                            confidence=ransac_config['confidence'],
                            maxIters=ransac_config['max_num_trials']
                        )
                        
                        if F is not None and mask is not None:
                            inlier_mask = mask.ravel() == 1
                            inlier_ratio = np.sum(inlier_mask) / len(matches)
                            
                            if (inlier_ratio >= ransac_config['min_inlier_ratio'] and 
                                np.sum(inlier_mask) >= ransac_config['min_inliers']):
                                
                                inlier_matches = matches[inlier_mask]
                                
                                db.add_two_view_geometry(
                                    image_id0, image_id1,
                                    matches=inlier_matches,
                                    F=F, E=np.eye(3), H=np.eye(3),
                                    qvec=np.array([1, 0, 0, 0]), tvec=np.zeros(3),
                                    config=len(inlier_matches)
                                )
                                
                                successful_verifications += 1
                                
                                if verbose:
                                    logger.info(f"RANSAC Fundamental: {name0}-{name1}: {len(inlier_matches)}/{len(matches)} inliers ({inlier_ratio:.2%})")
                            else:
                                db.add_two_view_geometry(
                                    image_id0, image_id1,
                                    matches=np.array([]).reshape(0, 2),
                                    F=np.eye(3), E=np.eye(3), H=np.eye(3),
                                    qvec=np.array([1, 0, 0, 0]), tvec=np.zeros(3),
                                    config=0
                                )
                        else:
                            db.add_two_view_geometry(
                                image_id0, image_id1,
                                matches=np.array([]).reshape(0, 2),
                                F=np.eye(3), E=np.eye(3), H=np.eye(3),
                                qvec=np.array([1, 0, 0, 0]), tvec=np.zeros(3),
                                config=0
                            )
                else:
                    # Essential matrix failed, try fundamental matrix
                    F, mask = cv2.findFundamentalMat(
                        pts0, pts1,
                        method=cv2.RANSAC,
                        ransacReprojThreshold=ransac_config['threshold'],
                        confidence=ransac_config['confidence'],
                        maxIters=ransac_config['max_num_trials']
                    )
                    
                    if F is not None and mask is not None:
                        inlier_mask = mask.ravel() == 1
                        inlier_ratio = np.sum(inlier_mask) / len(matches)
                        
                        if (inlier_ratio >= ransac_config['min_inlier_ratio'] and 
                            np.sum(inlier_mask) >= ransac_config['min_inliers']):
                            
                            inlier_matches = matches[inlier_mask]
                            
                            db.add_two_view_geometry(
                                image_id0, image_id1,
                                matches=inlier_matches,
                                F=F, E=np.eye(3), H=np.eye(3),
                                qvec=np.array([1, 0, 0, 0]), tvec=np.zeros(3),
                                config=len(inlier_matches)
                            )
                            
                            successful_verifications += 1
                            
                            if verbose:
                                logger.info(f"RANSAC Fundamental: {name0}-{name1}: {len(inlier_matches)}/{len(matches)} inliers ({inlier_ratio:.2%})")
                        else:
                            db.add_two_view_geometry(
                                image_id0, image_id1,
                                matches=np.array([]).reshape(0, 2),
                                F=np.eye(3), E=np.eye(3), H=np.eye(3),
                                qvec=np.array([1, 0, 0, 0]), tvec=np.zeros(3),
                                config=0
                            )
                    else:
                        db.add_two_view_geometry(
                            image_id0, image_id1,
                            matches=np.array([]).reshape(0, 2),
                            F=np.eye(3), E=np.eye(3), H=np.eye(3),
                            qvec=np.array([1, 0, 0, 0]), tvec=np.zeros(3),
                            config=0
                        )
            else:
                # Use fundamental matrix only for non-pinhole cameras
                F, mask = cv2.findFundamentalMat(
                    pts0, pts1,
                    method=cv2.RANSAC,
                    ransacReprojThreshold=ransac_config['threshold'],
                    confidence=ransac_config['confidence'],
                    maxIters=ransac_config['max_num_trials']
                )
                
                if F is not None and mask is not None:
                    inlier_mask = mask.ravel() == 1
                    inlier_ratio = np.sum(inlier_mask) / len(matches)
                    
                    if (inlier_ratio >= ransac_config['min_inlier_ratio'] and 
                        np.sum(inlier_mask) >= ransac_config['min_inliers']):
                        
                        inlier_matches = matches[inlier_mask]
                        
                        db.add_two_view_geometry(
                            image_id0, image_id1,
                            matches=inlier_matches,
                            F=F, E=np.eye(3), H=np.eye(3),
                            qvec=np.array([1, 0, 0, 0]), tvec=np.zeros(3),
                            config=len(inlier_matches)
                        )
                        
                        successful_verifications += 1
                        
                        if verbose:
                            logger.info(f"RANSAC Fundamental: {name0}-{name1}: {len(inlier_matches)}/{len(matches)} inliers ({inlier_ratio:.2%})")
                    else:
                        db.add_two_view_geometry(
                            image_id0, image_id1,
                            matches=np.array([]).reshape(0, 2),
                            F=np.eye(3), E=np.eye(3), H=np.eye(3),
                            qvec=np.array([1, 0, 0, 0]), tvec=np.zeros(3),
                            config=0
                        )
                else:
                    db.add_two_view_geometry(
                        image_id0, image_id1,
                        matches=np.array([]).reshape(0, 2),
                        F=np.eye(3), E=np.eye(3), H=np.eye(3),
                        qvec=np.array([1, 0, 0, 0]), tvec=np.zeros(3),
                        config=0
                    )
                    
        except Exception as e:
            if verbose:
                logger.warning(f"RANSAC failed for {name0}-{name1}: {e}")
            db.add_two_view_geometry(
                image_id0, image_id1,
                matches=np.array([]).reshape(0, 2),
                F=np.eye(3), E=np.eye(3), H=np.eye(3),
                qvec=np.array([1, 0, 0, 0]), tvec=np.zeros(3),
                config=0
            )
    
    db.commit()
    db.close()
    
    success_rate = successful_verifications / max(total_pairs, 1) * 100
    logger.info(f"Standard RANSAC geometric verification completed: {successful_verifications}/{total_pairs} pairs verified successfully ({success_rate:.1f}%)")


def rotation_matrix_to_quaternion(R):
    """Convert rotation matrix to quaternion (w, x, y, z)"""
    trace = np.trace(R)
    if trace > 0:
        S = np.sqrt(trace + 1.0) * 2
        w = 0.25 * S
        x = (R[2, 1] - R[1, 2]) / S
        y = (R[0, 2] - R[2, 0]) / S
        z = (R[1, 0] - R[0, 1]) / S
    elif R[0, 0] > R[1, 1] and R[0, 0] > R[2, 2]:
        S = np.sqrt(1.0 + R[0, 0] - R[1, 1] - R[2, 2]) * 2
        w = (R[2, 1] - R[1, 2]) / S
        x = 0.25 * S
        y = (R[0, 1] + R[1, 0]) / S
        z = (R[0, 2] + R[2, 0]) / S
    elif R[1, 1] > R[2, 2]:
        S = np.sqrt(1.0 + R[1, 1] - R[0, 0] - R[2, 2]) * 2
        w = (R[0, 2] - R[2, 0]) / S
        x = (R[0, 1] + R[1, 0]) / S
        y = 0.25 * S
        z = (R[1, 2] + R[2, 1]) / S
    else:
        S = np.sqrt(1.0 + R[2, 2] - R[0, 0] - R[1, 1]) * 2
        w = (R[1, 0] - R[0, 1]) / S
        x = (R[0, 2] + R[2, 0]) / S
        y = (R[1, 2] + R[2, 1]) / S
        z = 0.25 * S
    
    return np.array([w, x, y, z])
>>>>>>> 6a5562c2


def geometric_verification(
    image_ids: Dict[str, int],
    reference: pycolmap.Reconstruction,
    database_path: Path,
    features_path: Path,
    pairs_path: Path,
    matches_path: Path,
    max_error: float = 4.0,
):
    logger.info("Performing geometric verification of the matches...")

    pairs = parse_retrieval(pairs_path)
    db = COLMAPDatabase.connect(database_path)

    inlier_ratios = []
    matched = set()
    for name0 in tqdm(pairs):
        id0 = image_ids[name0]
        image0 = reference.images[id0]
        cam0 = reference.cameras[image0.camera_id]
        kps0, noise0 = get_keypoints(features_path, name0, return_uncertainty=True)
        noise0 = 1.0 if noise0 is None else noise0
        if len(kps0) > 0:
            kps0 = np.stack(cam0.cam_from_img(kps0))
        else:
            kps0 = np.zeros((0, 2))

        for name1 in pairs[name0]:
            id1 = image_ids[name1]
            image1 = reference.images[id1]
            cam1 = reference.cameras[image1.camera_id]
            kps1, noise1 = get_keypoints(features_path, name1, return_uncertainty=True)
            noise1 = 1.0 if noise1 is None else noise1
            if len(kps1) > 0:
                kps1 = np.stack(cam1.cam_from_img(kps1))
            else:
                kps1 = np.zeros((0, 2))

            matches = get_matches(matches_path, name0, name1)[0]

            if len({(id0, id1), (id1, id0)} & matched) > 0:
                continue
            matched |= {(id0, id1), (id1, id0)}

            if matches.shape[0] == 0:
                db.add_two_view_geometry(id0, id1, matches)
                continue

            cam1_from_cam0 = image1.cam_from_world() * image0.cam_from_world().inverse()
            errors0, errors1 = compute_epipolar_errors(
                cam1_from_cam0, kps0[matches[:, 0]], kps1[matches[:, 1]]
            )
            valid_matches = np.logical_and(
                errors0 <= cam0.cam_from_img_threshold(noise0 * max_error),
                errors1 <= cam1.cam_from_img_threshold(noise1 * max_error),
            )
            # TODO: We could also add E to the database, but we need
            # to reverse the transformations if id0 > id1 in utils/database.py.
            db.add_two_view_geometry(id0, id1, matches[valid_matches, :])
            inlier_ratios.append(np.mean(valid_matches))
    logger.info(
        "mean/med/min/max valid matches %.2f/%.2f/%.2f/%.2f%%.",
        np.mean(inlier_ratios) * 100,
        np.median(inlier_ratios) * 100,
        np.min(inlier_ratios) * 100,
        np.max(inlier_ratios) * 100,
    )

    db.commit()
    db.close()


def run_triangulation(
    model_path: Path,
    database_path: Path,
    image_dir: Path,
    reference_model: pycolmap.Reconstruction,
    verbose: bool = False,
    options: Optional[Dict[str, Any]] = None,
) -> pycolmap.Reconstruction:
    model_path.mkdir(parents=True, exist_ok=True)
    logger.info("Running 3D triangulation...")
    if options is None:
        options = {}
    with OutputCapture(verbose):
        reconstruction = pycolmap.triangulate_points(
            reference_model, database_path, image_dir, model_path, options=options
        )
    return reconstruction


def main(
    sfm_dir: Path,
    reference_model: Path,
    image_dir: Path,
    pairs: Path,
    features: Path,
    matches: Path,
    skip_geometric_verification: bool = False,
    estimate_two_view_geometries: bool = False,
    min_match_score: Optional[float] = None,
    verbose: bool = False,
    mapper_options: Optional[Dict[str, Any]] = None,
    confidence: float = 0.9999,
) -> pycolmap.Reconstruction:
    assert reference_model.exists(), reference_model
    assert features.exists(), features
    assert pairs.exists(), pairs
    assert matches.exists(), matches

    sfm_dir.mkdir(parents=True, exist_ok=True)
    database = sfm_dir / "database.db"
    reference = pycolmap.Reconstruction(reference_model)

    image_ids = create_db_from_model(reference, database)
    import_features(image_ids, database, features)
    import_matches(
        image_ids,
        database,
        pairs,
        matches,
        min_match_score,
        skip_geometric_verification,
    )
    if not skip_geometric_verification:
        if estimate_two_view_geometries:
            estimation_and_geometric_verification(database, pairs, verbose, confidence)
        else:
            geometric_verification(
                image_ids, reference, database, features, pairs, matches
            )
    reconstruction = run_triangulation(
        sfm_dir, database, image_dir, reference, verbose, mapper_options
    )
    logger.info(
        "Finished the triangulation with statistics:\n%s", reconstruction.summary()
    )
    return reconstruction


def parse_option_args(args: List[str], default_options) -> Dict[str, Any]:
    options = {}
    for arg in args:
        idx = arg.find("=")
        if idx == -1:
            raise ValueError("Options format: key1=value1 key2=value2 etc.")
        key, value = arg[:idx], arg[idx + 1 :]
        if not hasattr(default_options, key):
            raise ValueError(
                f'Unknown option "{key}", allowed options and default values'
                f" for {default_options.summary()}"
            )
        value = eval(value)
        target_type = type(getattr(default_options, key))
        if not isinstance(value, target_type):
            raise ValueError(
                f'Incorrect type for option "{key}":' f" {type(value)} vs {target_type}"
            )
        options[key] = value
    return options


if __name__ == "__main__":
    parser = argparse.ArgumentParser()
    parser.add_argument("--sfm_dir", type=Path, required=True)
    parser.add_argument("--reference_sfm_model", type=Path, required=True)
    parser.add_argument("--image_dir", type=Path, required=True)

    parser.add_argument("--pairs", type=Path, required=True)
    parser.add_argument("--features", type=Path, required=True)
    parser.add_argument("--matches", type=Path, required=True)

    parser.add_argument("--skip_geometric_verification", action="store_true")
    parser.add_argument("--min_match_score", type=float)
    parser.add_argument("--verbose", action="store_true")
    parser.add_argument("--confidence", type=float, default=0.9999, help="RANSAC confidence threshold")
    args = parser.parse_args().__dict__

    mapper_options = parse_option_args(
        args.pop("mapper_options"), pycolmap.IncrementalMapperOptions()
    )

    main(**args, mapper_options=mapper_options)<|MERGE_RESOLUTION|>--- conflicted
+++ resolved
@@ -104,18 +104,6 @@
 
 
 def estimation_and_geometric_verification(
-<<<<<<< HEAD
-    database_path: Path, pairs_path: Path, verbose: bool = False, confidence: float = 0.99):
-    logger.info("Performing geometric verification of the matches...")
-    with OutputCapture(verbose):
-        pycolmap.verify_matches(
-            database_path,
-            pairs_path,
-            options=dict(
-                ransac=dict(max_num_trials=20000, min_inlier_ratio=0.1, confidence=confidence)
-            ),
-        )
-=======
     database_path: Path, pairs_path: Path, verbose: bool = False
 ):
     logger.info("Performing LoRANSAC geometric verification of the matches...")
@@ -883,7 +871,6 @@
         z = 0.25 * S
     
     return np.array([w, x, y, z])
->>>>>>> 6a5562c2
 
 
 def geometric_verification(
@@ -989,7 +976,6 @@
     min_match_score: Optional[float] = None,
     verbose: bool = False,
     mapper_options: Optional[Dict[str, Any]] = None,
-    confidence: float = 0.9999,
 ) -> pycolmap.Reconstruction:
     assert reference_model.exists(), reference_model
     assert features.exists(), features
@@ -1012,7 +998,7 @@
     )
     if not skip_geometric_verification:
         if estimate_two_view_geometries:
-            estimation_and_geometric_verification(database, pairs, verbose, confidence)
+            estimation_and_geometric_verification(database, pairs, verbose)
         else:
             geometric_verification(
                 image_ids, reference, database, features, pairs, matches
@@ -1061,7 +1047,6 @@
     parser.add_argument("--skip_geometric_verification", action="store_true")
     parser.add_argument("--min_match_score", type=float)
     parser.add_argument("--verbose", action="store_true")
-    parser.add_argument("--confidence", type=float, default=0.9999, help="RANSAC confidence threshold")
     args = parser.parse_args().__dict__
 
     mapper_options = parse_option_args(
